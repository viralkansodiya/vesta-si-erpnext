# Copyright (c) 2016, Frappe Technologies Pvt. Ltd. and contributors
# For license information, please see license.txt

import frappe
import json
from frappe.utils import nowdate, getdate, flt
import datetime
import calendar

import math

from frappe import _
from frappe.utils import (
    add_days,
    add_months,
    add_years,
    cint,
    date_diff,
    flt,
    get_datetime,
    get_last_day,
    getdate,
    month_diff,
    nowdate,
    today,
    unique
)
<<<<<<< HEAD
=======
import json
>>>>>>> 7237ea03
from collections import defaultdict
from frappe import scrub
from frappe.desk.reportview import get_filters_cond, get_match_cond
from erpnext.stock.get_item_details import _get_item_tax_template
import erpnext
from erpnext.accounts.general_ledger import make_reverse_gl_entries
from erpnext.accounts.utils import get_fiscal_year
from erpnext.assets.doctype.asset.depreciation import (
    get_depreciation_accounts,
    get_disposal_account_and_cost_center,
    is_first_day_of_the_month,
    is_last_day_of_the_month,
)
from erpnext.assets.doctype.asset_category.asset_category import get_asset_category_account
from erpnext.controllers.accounts_controller import AccountsController

def install_pandas():
    try:
        import pandas
        print("Pandas is already installed.")
    except ImportError:
        print("Pandas is not installed. Installing...")
        try:
            import subprocess
            subprocess.check_call(["pip", "install", "pandas"])
            print("Pandas has been successfully installed.")
        except Exception as e:
            print("Error occurred while installing Pandas:", e)

@frappe.whitelist()
def get_penalty_cost_paid_suppliers(filters):
    from erpnext.accounts.utils import get_fiscal_year
    current_year = get_fiscal_year(nowdate(),as_dict =1)

    from_date = str(current_year.year_start_date)
    to_date = str(current_year.year_end_date)

    filters = json.loads(filters)
    cond = ''
    if filters.get('expense_account'):
        cond += f" and pii.expense_account = '{filters.get('expense_account')}'"
    cond += f" and pi.posting_date >= '{from_date}'"
    cond += f" and pi.posting_date <= '{to_date}'"
    data = frappe.db.sql(f"""
            Select count(pi.supplier) as number_of_supplier
            from `tabPurchase Invoice` as pi
            left join `tabPurchase Invoice Item` as pii ON pi.name = pii.parent
            where pi.docstatus = 1  {cond}
            Group By pi.supplier
        """,as_dict = True) 
    
    return {
                "value": flt(len(data)),
                "fieldtype": "Float",
            }

@frappe.whitelist()
def get_total_penalty_cost_remitted_to_suppliers(filters):
    filters = json.loads(filters)

    from erpnext.accounts.utils import get_fiscal_year
    current_year = get_fiscal_year(nowdate(),as_dict =1)

    from_date = str(current_year.year_start_date)
    to_date = str(current_year.year_end_date)

    cond = ''
    if filters.get('company'):
        cond += f" and pi.company = '{filters.get('company')}'"
    if filters.get('expense_account'):
        cond += f" and pii.expense_account = '{filters.get('expense_account')}'"
    
    cond += f" and pi.posting_date >= '{from_date}'"

    cond += f" and pi.posting_date <= '{to_date}'"
    data = frappe.db.sql(f"""
            Select sum(pii.base_net_amount) as base_net_amount, pi.name, pii.expense_account
            From `tabPurchase Invoice` as pi
            left Join `tabPurchase Invoice Item` as pii ON pii.parent = pi.name
            Where pi.docstatus = 1 {cond}
    """,as_dict = 1)
    return {
                "value": flt(data[0].get('base_net_amount')) if data else 0,
                "fieldtype": "Currency",
            }

@frappe.whitelist()
def get_total_penalty_cost_remitted_to_suppliers_monthly(filters):
    filters = json.loads(filters)
    current_date = getdate()
    from_date = current_date.replace(day=1)
    to_date = current_date.replace(day=calendar.monthrange(current_date.year, current_date.month)[1])

    cond = ''
    if filters.get('company'):
        cond += f" and pi.company = '{filters.get('company')}'"
    if filters.get('expense_account'):
        cond += f" and pii.expense_account = '{filters.get('expense_account')}'"
   
    cond += f" and pi.posting_date >= '{from_date}'"

    cond += f" and pi.posting_date <= '{to_date}'"
    data = frappe.db.sql(f"""
            Select sum(pii.base_net_amount) as base_net_amount, pi.name
            From `tabPurchase Invoice` as pi
            left Join `tabPurchase Invoice Item` as pii ON pii.parent = pi.name
            Where pi.docstatus = 1 {cond}
    """,as_dict = 1)
    return {
                "value": data[0].get('base_net_amount') if data and data[0].get('base_net_amount') else 0,
                "fieldtype": "Currency",
            }

#Remove After Update
#Override from asset.py
def get_straight_line_or_manual_depr_amount(
    asset, row, schedule_idx, number_of_pending_depreciations
):
    if row.shift_based:
        return get_shift_depr_amount(asset, row, schedule_idx)

    # if the Depreciation Schedule is being modified after Asset Repair due to increase in asset life and value
    if asset.flags.increase_in_asset_life:
        return (flt(row.value_after_depreciation) - flt(row.expected_value_after_useful_life)) / (
            date_diff(asset.to_date, asset.available_for_use_date) / 365
        )
    # if the Depreciation Schedule is being modified after Asset Repair due to increase in asset value
    elif asset.flags.increase_in_asset_value_due_to_repair:
        return (flt(row.value_after_depreciation) - flt(row.expected_value_after_useful_life)) / flt(
            number_of_pending_depreciations
        )
    # if the Depreciation Schedule is being modified after Asset Value Adjustment due to decrease in asset value
    elif asset.flags.decrease_in_asset_value_due_to_value_adjustment:
        if row.daily_prorata_based:
            daily_depr_amount = (
                flt(row.value_after_depreciation) - flt(row.expected_value_after_useful_life)
            ) / date_diff(get_last_day(add_months(
                        row.depreciation_start_date,
                        flt(row.total_number_of_depreciations - asset.number_of_depreciations_booked - 1)
                        * row.frequency_of_depreciation,
                    )
                ),
                add_days(
                    get_last_day(
                        add_months(
                            row.depreciation_start_date,
                            flt(
                                row.total_number_of_depreciations
                                - asset.number_of_depreciations_booked
                                - number_of_pending_depreciations
                                - 1
                            )
                            * row.frequency_of_depreciation,
                        )
                    ),
                    1,
                ),
            )

            to_date = get_last_day(
                add_months(row.depreciation_start_date, schedule_idx * row.frequency_of_depreciation)
            )
            from_date = add_days(
                get_last_day(
                    add_months(row.depreciation_start_date, (schedule_idx - 1) * row.frequency_of_depreciation)
                ),
                1,
            )

            return daily_depr_amount * (date_diff(to_date, from_date) + 1)
        else:
            return (
                flt(row.value_after_depreciation) - flt(row.expected_value_after_useful_life)
            ) / number_of_pending_depreciations
    # if the Depreciation Schedule is being prepared for the first time
    else:
        if row.daily_prorata_based:
            daily_depr_amount = (
                flt(asset.gross_purchase_amount)
                - flt(asset.opening_accumulated_depreciation)
                - flt(row.expected_value_after_useful_life)
            ) / date_diff(
                get_last_day(
                    add_months(
                        row.depreciation_start_date,
                        flt(row.total_number_of_depreciations - asset.number_of_depreciations_booked - 1)
                        * row.frequency_of_depreciation,
                    )
                ),
                add_days(
                    get_last_day(add_months(row.depreciation_start_date, -1 * row.frequency_of_depreciation)), 1
                ),
            )

            to_date = get_last_day(
                add_months(row.depreciation_start_date, schedule_idx * row.frequency_of_depreciation)
            )
            from_date = add_days(
                get_last_day(
                    add_months(row.depreciation_start_date, (schedule_idx - 1) * row.frequency_of_depreciation)
                ),
                1,
            )

            return daily_depr_amount * (date_diff(to_date, from_date) + 1)
        else:
            return (
                flt(asset.gross_purchase_amount)
                - flt(asset.opening_accumulated_depreciation)
                - flt(row.expected_value_after_useful_life)
            ) / flt(row.total_number_of_depreciations - asset.number_of_depreciations_booked)

@frappe.whitelist()
@frappe.validate_and_sanitize_search_inputs
def get_tax_template(doctype, txt, searchfield, start, page_len, filters):

	item_doc = frappe.get_doc("Item", filters.get("item_code"))
	item_group = item_doc.get('item_group')
	company = filters.get("company")
	taxes = item_doc.taxes or []

	while item_group:
		item_group_doc = frappe.get_doc("Item Group", item_group)
		taxes += item_group_doc.taxes or []
		item_group = item_group_doc.parent_item_group

	if not taxes:
		return frappe.get_all(
			"Item Tax Template", filters={"disabled": 0, "company": company}, as_list=True
		)
	else:
		valid_from = filters.get("valid_from")
		valid_from = valid_from[1] if isinstance(valid_from, list) else valid_from

		args = {
			"item_code": filters.get("item_code"),
			"posting_date": valid_from,
			"tax_category": filters.get("tax_category"),
			"company": company,
		}

		taxes = _get_item_tax_template(args, taxes, for_validate=True)
		return [(d,) for d in set(taxes)]<|MERGE_RESOLUTION|>--- conflicted
+++ resolved
@@ -25,10 +25,6 @@
     today,
     unique
 )
-<<<<<<< HEAD
-=======
-import json
->>>>>>> 7237ea03
 from collections import defaultdict
 from frappe import scrub
 from frappe.desk.reportview import get_filters_cond, get_match_cond
@@ -271,4 +267,36 @@
 		}
 
 		taxes = _get_item_tax_template(args, taxes, for_validate=True)
+		return [(d,) for d in set(taxes)]
+
+@frappe.whitelist()
+@frappe.validate_and_sanitize_search_inputs
+def get_tax_template(doctype, txt, searchfield, start, page_len, filters):
+
+	item_doc = frappe.get_doc("Item", filters.get("item_code"))
+	item_group = item_doc.get('item_group')
+	company = filters.get("company")
+	taxes = item_doc.taxes or []
+
+	while item_group:
+		item_group_doc = frappe.get_doc("Item Group", item_group)
+		taxes += item_group_doc.taxes or []
+		item_group = item_group_doc.parent_item_group
+
+	if not taxes:
+		return frappe.get_all(
+			"Item Tax Template", filters={"disabled": 0, "company": company}, as_list=True
+		)
+	else:
+		valid_from = filters.get("valid_from")
+		valid_from = valid_from[1] if isinstance(valid_from, list) else valid_from
+
+		args = {
+			"item_code": filters.get("item_code"),
+			"posting_date": valid_from,
+			"tax_category": filters.get("tax_category"),
+			"company": company,
+		}
+
+		taxes = _get_item_tax_template(args, taxes, for_validate=True)
 		return [(d,) for d in set(taxes)]