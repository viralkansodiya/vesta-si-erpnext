--- conflicted
+++ resolved
@@ -162,11 +162,7 @@
 				in_place_edit: false,
 				reqd: 1,
 				data: this.data,
-<<<<<<< HEAD
-				size: 'extra-large', // small, large, extra-large 
-=======
 				size: "extra-large", // small, large, extra-large 
->>>>>>> bcf4a909
 				get_data: () => {
 					return this.data;
 				},
