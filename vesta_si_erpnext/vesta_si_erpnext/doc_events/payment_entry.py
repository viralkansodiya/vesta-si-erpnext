import frappe
from erpnext.accounts.doctype.payment_entry.payment_entry import get_negative_outstanding_invoices
from frappe.utils import get_link_to_form, comma_and, flt
from frappe.utils import (
	add_days,
	add_months,
	cint,
	comma_and,
	flt,
	fmt_money,
	formatdate,
	get_last_day,
	get_link_to_form,
	getdate,
	nowdate,
	today,
)

def validate(self, method):
    if self.party_type and self.payment_type == "Pay":
        if self.difference_amount > 0:
            from erpnext.accounts.doctype.payment_entry.payment_entry import get_company_defaults
            r = get_company_defaults(self.company)
            difference_amount = flt(self.difference_amount, self.precision("difference_amount"))
            if difference_amount > 1:
                account =  r.get('exchange_gain_loss_account')
            else:
                account = r.get("write_off_account")
            self.deductions = []
            self.append("deductions", {
                "account":account,
                "amount":difference_amount,
                "cost_center":r.get('cost_center')
            })
            self.difference_amount = 0
    currency_list = []    
    if self.party_type == "Supplier":
        for row in self.references:
            currency_list.append(frappe.db.get_value(row.reference_doctype , row.reference_name , 'currency'))

        if len(list(set(currency_list))) > 1:
            frappe.throw("Purchase Invoices have different currencies. All selected purchase invoices must have the same currency.")
        elif list(set(currency_list)) and self.paid_from_account_currency != list(set(currency_list))[0]:
            frappe.throw(f"Account Paid From should be in <b>{list(set(currency_list))[0]}<b>")
        party_account_currency = frappe.db.get_value("Account", self.paid_to, 'account_currency')
        
        company_currency = frappe.db.get_value("Company", self.company, 'default_currency')
        
        if self.payment_type == "Pay" and self.party_type == "Supplier":
            data = get_negative_outstanding_invoices(
                    "Supplier", 
                    self.party, 
                    self.paid_to, 
                    party_account_currency, 
                    company_currency,
                    condition = '')
            if len(data):
                for row in data:
                    message = "Debit Note and Payment Entry available against this supplier {0}<br>".format(get_link_to_form(self.party_type, self.party))
                    message +="First reconcile those entry, reference available as mentioned below"
                    message += "<br><br>"
                    message += """<table width='100%'>"""
                    for row in data:
                        message += "<tr><td>{0}</td><td>{1} {2}</td></tr>".format(get_link_to_form(row.voucher_type, row.voucher_no),self.paid_to_account_currency, row.outstanding_amount)
                    message += "</table>"
                frappe.msgprint(message)
        if len(self.references):
            if self.references[0].reference_doctype == "Purchase Invoice":
                doc = frappe.get_doc("Purchase Invoice", self.references[0].reference_name)
                get_advance_entries(doc)

def get_advance_entries(self):
	res = self.get_advance_entries(
			include_unallocated=not cint(self.get("only_include_allocated_payments"))
		)
	if res and not self.allocate_advances_automatically:
		if not len(self.advances):
			frappe.throw("Advance payments available against supplier <b>{0}</b> <br> Enable <b>'Set Advances and Allocate (FIFO)'</b> or click on the <b>'Get Advances Paid'</b> button under the payments section.".format(self.supplier))

def on_submit(self, method):
    if self.party_type == "Supplier" and self.payment_type == "Pay":
        if not (self.custom_is_manual_payment_process or self.custom_xml_file_generated):
            frappe.throw("XML file is not generated for this payment entry <b>{0}</b>.".format(self.name))
        data =  frappe.db.sql(f'''
                Select parent From `tabPayment Transaction Log` 
                Where payment_entry = "{self.name}"
            ''', as_dict =1)
        flag = True
        if len(data):
            pel_doc = frappe.get_doc('Payment Export Log', data[0].parent)
            for row in pel_doc.logs:
                if row.payment_entry == self.name:
                    frappe.db.set_value(row.doctype , row.name, 'status', 'Submitted')
                
            pel_doc = frappe.get_doc('Payment Export Log', data[0].parent)
            for row in pel_doc.logs:
                if row.status == "Draft":
                    flag = False
            if flag:
                pel_doc = frappe.get_doc('Payment Export Log', data[0].parent)
                pel_doc.status = "Submitted"
<<<<<<< HEAD
                pel_doc.save()

def validate(self, method):
    
=======
                pel_doc.save()
>>>>>>> 522038a0
<|MERGE_RESOLUTION|>--- conflicted
+++ resolved
@@ -99,11 +99,4 @@
             if flag:
                 pel_doc = frappe.get_doc('Payment Export Log', data[0].parent)
                 pel_doc.status = "Submitted"
-<<<<<<< HEAD
-                pel_doc.save()
-
-def validate(self, method):
-    
-=======
-                pel_doc.save()
->>>>>>> 522038a0
+                pel_doc.save()